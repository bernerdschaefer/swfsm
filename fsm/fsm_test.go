package fsm

import (
	"strconv"
	"testing"
	"time"

	"errors"
	"reflect"

	"github.com/aws/aws-sdk-go/aws"
	"github.com/aws/aws-sdk-go/service/swf"
	. "github.com/sclasen/swfsm/log"
	. "github.com/sclasen/swfsm/sugar"
	"github.com/sclasen/swfsm/testing/mocks"
	"github.com/stretchr/testify/assert"
	"github.com/stretchr/testify/mock"
)

//Todo add tests of error handling mechanism
//assert that the decisions have the mark and the signal external...hmm need workflow id for signal external.

var testActivityInfo = ActivityInfo{ActivityId: "activityId", ActivityType: &swf.ActivityType{Name: S("activity"), Version: S("activityVersion")}}

var typedFuncs = Typed(new(TestData))

func TestFSM(t *testing.T) {

	fsm := testFSM()

	fsm.AddInitialState(&FSMState{
		Name: "start",
		Decider: func(f *FSMContext, lastEvent *swf.HistoryEvent, data interface{}) Outcome {
			testData := data.(*TestData)
			testData.States = append(testData.States, "start")
			serialized := f.Serialize(testData)
			decision := &swf.Decision{
				DecisionType: S(swf.DecisionTypeScheduleActivityTask),
				ScheduleActivityTaskDecisionAttributes: &swf.ScheduleActivityTaskDecisionAttributes{
					ActivityId:   S(testActivityInfo.ActivityId),
					ActivityType: testActivityInfo.ActivityType,
					TaskList:     &swf.TaskList{Name: S("taskList")},
					Input:        S(serialized),
				},
			}

			return f.Goto("working", testData, []*swf.Decision{decision})

		},
	})

	fsm.AddState(&FSMState{
		Name: "working",
		Decider: typedFuncs.Decider(func(f *FSMContext, lastEvent *swf.HistoryEvent, testData *TestData) Outcome {
			testData.States = append(testData.States, "working")
			serialized := f.Serialize(testData)
			var decisions = f.EmptyDecisions()
			if *lastEvent.EventType == swf.EventTypeActivityTaskCompleted {
				decision := &swf.Decision{
					DecisionType: aws.String(swf.DecisionTypeCompleteWorkflowExecution),
					CompleteWorkflowExecutionDecisionAttributes: &swf.CompleteWorkflowExecutionDecisionAttributes{
						Result: S(serialized),
					},
				}
				decisions = append(decisions, decision)
			} else if *lastEvent.EventType == swf.EventTypeActivityTaskFailed {
				decision := &swf.Decision{
					DecisionType: aws.String(swf.DecisionTypeScheduleActivityTask),
					ScheduleActivityTaskDecisionAttributes: &swf.ScheduleActivityTaskDecisionAttributes{
						ActivityId:   S(testActivityInfo.ActivityId),
						ActivityType: testActivityInfo.ActivityType,
						TaskList:     &swf.TaskList{Name: S("taskList")},
						Input:        S(serialized),
					},
				}
				decisions = append(decisions, decision)
			}

			return f.Stay(testData, decisions)
		}),
	})

	events := []*swf.HistoryEvent{
		&swf.HistoryEvent{EventType: S("DecisionTaskStarted"), EventId: I(3)},
		&swf.HistoryEvent{EventType: S("DecisionTaskScheduled"), EventId: I(2)},
		EventFromPayload(1, &swf.WorkflowExecutionStartedEventAttributes{
			Input: StartFSMWorkflowInput(fsm, new(TestData)),
		}),
	}

	first := testDecisionTask(0, events)

	_, decisions, _, err := fsm.Tick(first)

	if err != nil {
		t.Fatal(err)
	}

	if !Find(decisions, stateMarkerPredicate) {
		t.Fatal("No Record State Marker")
	}

	if !Find(decisions, correlationMarkerPredicate) {
		t.Fatal("No Record Correlator Marker")
	}

	if !Find(decisions, scheduleActivityPredicate) {
		t.Fatal("No ScheduleActivityTask")
	}

	if Find(decisions, errorMarkerPredicate) {
		t.Fatal("Found Error Marker")
	}

	secondEvents := DecisionsToEvents(decisions)
	secondEvents = append(secondEvents, events...)

	if state, _ := fsm.findSerializedState(secondEvents); state.StateName != "working" {
		t.Fatal("current state is not 'working'", secondEvents)
	}

	second := testDecisionTask(3, secondEvents)

	_, secondDecisions, _, err := fsm.Tick(second)

	if err != nil {
		t.Fatal(err)
	}

	if !Find(secondDecisions, stateMarkerPredicate) {
		t.Fatal("No Record State Marker")
	}

	if !Find(secondDecisions, completeWorkflowPredicate) {
		t.Fatal("No CompleteWorkflow")
	}

	if Find(decisions, errorMarkerPredicate) {
		t.Fatal("Found Error Marker")
	}
}

func TestFSMError(t *testing.T) {
	fsm := testFSM()

	fsm.AddInitialState(&FSMState{
		Name: "start",
		Decider: func(f *FSMContext, lastEvent *swf.HistoryEvent, data interface{}) Outcome {
			panic("BOOM")
		},
	})
	fsm.Init()

	events := []*swf.HistoryEvent{
		&swf.HistoryEvent{EventType: S("DecisionTaskStarted"), EventId: I(3)},
		&swf.HistoryEvent{EventType: S("DecisionTaskScheduled"), EventId: I(2)},
		EventFromPayload(1, &swf.WorkflowExecutionStartedEventAttributes{
			Input: StartFSMWorkflowInput(fsm, new(TestData)),
		}),
	}

	tasks := testDecisionTask(0, events)

	fsm.AllowPanics = false
	_, decisions, _, err := fsm.Tick(tasks)

	if err != nil {
		t.Fatal(err)
	}

	if !Find(decisions, stateMarkerPredicate) {
		t.Fatal("No Record State Marker")
	}

	if !Find(decisions, correlationMarkerPredicate) {
		t.Fatal("No Record Correlator Marker")
	}

	if !Find(decisions, errorMarkerPredicate) {
		t.Fatal("No Error Marker")
	}
}

func Find(decisions []*swf.Decision, predicate func(*swf.Decision) bool) bool {
	return FindDecision(decisions, predicate) != nil
}

func FindDecision(decisions []*swf.Decision, predicate func(*swf.Decision) bool) *swf.Decision {
	for _, d := range decisions {
		if predicate(d) {
			return d
		}
	}
	return nil
}

func stateMarkerPredicate(d *swf.Decision) bool {
	return *d.DecisionType == "RecordMarker" && *d.RecordMarkerDecisionAttributes.MarkerName == StateMarker
}

func correlationMarkerPredicate(d *swf.Decision) bool {
	return *d.DecisionType == "RecordMarker" && *d.RecordMarkerDecisionAttributes.MarkerName == CorrelatorMarker
}

func errorMarkerPredicate(d *swf.Decision) bool {
	return *d.DecisionType == "RecordMarker" && *d.RecordMarkerDecisionAttributes.MarkerName == ErrorMarker
}

func scheduleActivityPredicate(d *swf.Decision) bool {
	return *d.DecisionType == "ScheduleActivityTask"
}

func completeWorkflowPredicate(d *swf.Decision) bool {
	return *d.DecisionType == "CompleteWorkflowExecution"
}

func cancelWorkflowPredicate(d *swf.Decision) bool {
	return *d.DecisionType == "CancelWorkflowExecution"
}

func failWorkflowPredicate(d *swf.Decision) bool {
	return *d.DecisionType == "FailWorkflowExecution"
}

func startTimerPredicate(d *swf.Decision) bool {
	return *d.DecisionType == "StartTimer"
}

func DecisionsToEvents(decisions []*swf.Decision) []*swf.HistoryEvent {
	var events []*swf.HistoryEvent
	for _, d := range decisions {
		if scheduleActivityPredicate(d) {
			event := &swf.HistoryEvent{
				EventType: S("ActivityTaskCompleted"),
				EventId:   I(7),
				ActivityTaskCompletedEventAttributes: &swf.ActivityTaskCompletedEventAttributes{
					ScheduledEventId: I(6),
				},
			}
			events = append(events, event)
			event = &swf.HistoryEvent{
				EventType: S("ActivityTaskScheduled"),
				EventId:   I(6),
				ActivityTaskScheduledEventAttributes: &swf.ActivityTaskScheduledEventAttributes{
					ActivityId:   S(testActivityInfo.ActivityId),
					ActivityType: testActivityInfo.ActivityType,
				},
			}
			events = append(events, event)
		}
		if stateMarkerPredicate(d) {
			event := &swf.HistoryEvent{
				EventType: S("MarkerRecorded"),
				EventId:   I(5),
				MarkerRecordedEventAttributes: &swf.MarkerRecordedEventAttributes{
					MarkerName: S(StateMarker),
					Details:    d.RecordMarkerDecisionAttributes.Details,
				},
			}
			events = append(events, event)

		}
	}
	return events
}

type TestData struct {
	States []string
}

func (t *TestData) Tags() []*string {
	return []*string{S("tag1"), S("tag2")}
}

func TestMarshalledDecider(t *testing.T) {
	typedDecider := func(f *FSMContext, h *swf.HistoryEvent, d *TestData) Outcome {
		if d.States[0] != "marshalled" {
			t.Fail()
		}
		return f.Goto("ok", d, nil)
	}

	wrapped := typedFuncs.Decider(typedDecider)

	outcome := wrapped(&FSMContext{}, &swf.HistoryEvent{}, &TestData{States: []string{"marshalled"}})

	if outcome.State != "ok" {
		t.Fatal("NextState was not 'ok'")
	}
}

func ExampleFSM() {
	// create with swf.NewClient
	var client *swf.SWF
	// data type that will be managed by the
	type StateData struct {
		Message string `json:"message,omitempty"`
		Count   int    `json:"count,omitempty"`
	}
	//event type that will be signalled to the FSM with signal name "hello"
	type Hello struct {
		Message string `json:"message,omitempty"`
	}

	//This is an example of building Deciders without using decider composition.
	//the FSM we will create will oscillate between 2 states,
	//waitForSignal -> will wait till the workflow is started or signalled, and update the StateData based on the Hello message received, set a timer, and transition to waitForTimer
	//waitForTimer -> will wait till the timer set by waitForSignal fires, and will signal the workflow with a Hello message, and transition to waitFotSignal
	waitForSignal := func(f *FSMContext, h *swf.HistoryEvent, d *StateData) Outcome {
		decisions := f.EmptyDecisions()
		switch *h.EventType {
		case swf.EventTypeWorkflowExecutionStarted, swf.EventTypeWorkflowExecutionSignaled:
			if *h.EventType == swf.EventTypeWorkflowExecutionSignaled && *h.WorkflowExecutionSignaledEventAttributes.SignalName == "hello" {
				hello := &Hello{}
				f.EventData(h, &Hello{})
				d.Count++
				d.Message = hello.Message
			}
			timeoutSeconds := "5" //swf uses stringy numbers in many places
			timerDecision := &swf.Decision{
				DecisionType: S(swf.DecisionTypeStartTimer),
				StartTimerDecisionAttributes: &swf.StartTimerDecisionAttributes{
					StartToFireTimeout: S(timeoutSeconds),
					TimerId:            S("timeToSignal"),
				},
			}
			decisions = append(decisions, timerDecision)
			return f.Goto("waitForTimer", d, decisions)
		}
		//if the event was unexpected just stay here
		return f.Stay(d, decisions)

	}

	waitForTimer := func(f *FSMContext, h *swf.HistoryEvent, d *StateData) Outcome {
		decisions := f.EmptyDecisions()
		switch *h.EventType {
		case swf.EventTypeTimerFired:
			//every time the timer fires, signal the workflow with a Hello
			message := strconv.FormatInt(time.Now().Unix(), 10)
			signalInput := &Hello{message}
			signalDecision := &swf.Decision{
				DecisionType: S(swf.DecisionTypeSignalExternalWorkflowExecution),
				SignalExternalWorkflowExecutionDecisionAttributes: &swf.SignalExternalWorkflowExecutionDecisionAttributes{
					SignalName: S("hello"),
					Input:      S(f.Serialize(signalInput)),
					RunId:      f.RunId,
					WorkflowId: f.WorkflowId,
				},
			}
			decisions = append(decisions, signalDecision)

			return f.Goto("waitForSignal", d, decisions)
		}
		//if the event was unexpected just stay here
		return f.Stay(d, decisions)
	}

	//These 2 deciders are the same as the ones above, but use composable decider bits.
	typed := Typed(new(StateData))

	updateState := typed.StateFunc(func(f *FSMContext, h *swf.HistoryEvent, d *StateData) {
		hello := &Hello{}
		f.EventData(h, &Hello{})
		d.Count++
		d.Message = hello.Message
	})

	setTimer := typed.DecisionFunc(func(f *FSMContext, h *swf.HistoryEvent, d *StateData) *swf.Decision {
		timeoutSeconds := "5" //swf uses stringy numbers in many places
		return &swf.Decision{
			DecisionType: S(swf.DecisionTypeStartTimer),
			StartTimerDecisionAttributes: &swf.StartTimerDecisionAttributes{
				StartToFireTimeout: S(timeoutSeconds),
				TimerId:            S("timeToSignal"),
			},
		}
	})

	sendSignal := typed.DecisionFunc(func(f *FSMContext, h *swf.HistoryEvent, d *StateData) *swf.Decision {
		message := strconv.FormatInt(time.Now().Unix(), 10)
		signalInput := &Hello{message}
		return &swf.Decision{
			DecisionType: S(swf.DecisionTypeSignalExternalWorkflowExecution),
			SignalExternalWorkflowExecutionDecisionAttributes: &swf.SignalExternalWorkflowExecutionDecisionAttributes{
				SignalName: S("hello"),
				Input:      S(f.Serialize(signalInput)),
				RunId:      f.RunId,
				WorkflowId: f.WorkflowId,
			},
		}
	})

	waitForSignalComposedDecider := NewComposedDecider(
		OnStarted(UpdateState(updateState), AddDecision(setTimer), Transition("waitForTimer")),
		OnSignalReceived("hello", UpdateState(updateState), AddDecision(setTimer), Transition("waitForTimer")),
		DefaultDecider(),
	)

	waitForTimerComposedDecider := NewComposedDecider(
		OnTimerFired("timeToSignal", AddDecision(sendSignal), Transition("waitForSignal")),
		DefaultDecider(),
	)

	//create the FSMState by passing the decider function through TypedDecider(),
	//which lets you use d *StateData rather than d interface{} in your decider.
	waitForSignalState := &FSMState{Name: "waitForSignal", Decider: typed.Decider(waitForSignal)}
	waitForTimerState := &FSMState{Name: "waitForTimer", Decider: typed.Decider(waitForTimer)}
	//or with the composed deciders
	waitForSignalState = &FSMState{Name: "waitForSignal", Decider: waitForSignalComposedDecider}
	waitForTimerState = &FSMState{Name: "waitForTimer", Decider: waitForTimerComposedDecider}
	//wire it up in an fsm
	fsm := &FSM{
		Name:       "example-fsm",
		SWF:        client,
		DataType:   StateData{},
		Domain:     "exaple-swf-domain",
		TaskList:   "example-decision-task-list-to-poll",
		Serializer: &JSONStateSerializer{},
	}
	//add states to FSM
	fsm.AddInitialState(waitForSignalState)
	fsm.AddState(waitForTimerState)

	//start it up!
	fsm.Start()

	//To start workflows using this fsm
	client.StartWorkflowExecution(&swf.StartWorkflowExecutionInput{
		Domain:     S("exaple-swf-domain"),
		WorkflowId: S("your-id"),
		//you will have previously regiestered a WorkflowType that this FSM will work.
		WorkflowType: &swf.WorkflowType{Name: S("the-name"), Version: S("the-version")},
		Input:        StartFSMWorkflowInput(fsm, &StateData{Count: 0, Message: "starting message"}),
	})
}

func TestContinuedWorkflows(t *testing.T) {
	fsm := testFSM()

	fsm.AddInitialState(&FSMState{
		Name: "ok",
		Decider: func(f *FSMContext, h *swf.HistoryEvent, d interface{}) Outcome {
			if *h.EventType == swf.EventTypeWorkflowExecutionStarted && d.(*TestData).States[0] == "continuing" {
				return f.Stay(d, nil)
			}
			panic("broken")
		},
	})

	stateData := fsm.Serialize(TestData{States: []string{"continuing"}})
	state := SerializedState{
		StateVersion: 23,
		StateName:    "ok",
		StateData:    stateData,
	}

	serializedState := fsm.Serialize(state)
	resp := testDecisionTask(4, []*swf.HistoryEvent{&swf.HistoryEvent{
		EventType: S(swf.EventTypeWorkflowExecutionStarted),
		WorkflowExecutionStartedEventAttributes: &swf.WorkflowExecutionStartedEventAttributes{
			Input: S(serializedState),
			ContinuedExecutionRunId: S("someRunId"),
		},
	}})

	Log.Printf("%+v", resp)
	_, decisions, updatedState, _ := fsm.Tick(resp)

	Log.Println(updatedState)

	if updatedState.StateVersion != 24 {
		t.Fatal("StateVersion !=24 ", updatedState.StateVersion)
	}

	if len(decisions) != 1 && *decisions[0].RecordMarkerDecisionAttributes.MarkerName != StateMarker {
		t.Fatal("unexpected decisions")
	}
}

func TestContinueWorkflowDecision(t *testing.T) {

	fsm := testFSM()
	ctx := testContext(fsm)
	ctx.stateVersion = uint64(7)
	ctx.stateData = &TestData{States: []string{"continuing"}}

	fsm.AddInitialState(&FSMState{
		Name: "InitialState",
		Decider: func(ctx *FSMContext, h *swf.HistoryEvent, data interface{}) Outcome {
			return ctx.Pass()
		},
	},
	)

	cont := ctx.ContinueWorkflowDecision("InitialState", ctx.stateData)
	testData := new(TestData)
	serState := new(SerializedState)
	ctx.Deserialize(*cont.ContinueAsNewWorkflowExecutionDecisionAttributes.Input, serState)
	ctx.Deserialize(serState.StateData, testData)
	if len(testData.States) != 1 || testData.States[0] != "continuing" || serState.StateVersion != 7 || serState.StateName != "InitialState" {
		t.Fatal(testData, cont)
	}

	tags := cont.ContinueAsNewWorkflowExecutionDecisionAttributes.TagList
	if len(tags) != 2 || *tags[0] != "tag1" || *tags[1] != "tag2" {
		t.Fatal(testData, cont)
	}

}

func TestCompleteState(t *testing.T) {
	fsm := testFSM()

	ctx := testContext(fsm)

	event := &swf.HistoryEvent{
		EventId:   I(1),
		EventType: S("WorkflowExecutionStarted"),
		WorkflowExecutionStartedEventAttributes: &swf.WorkflowExecutionStartedEventAttributes{
			Input: StartFSMWorkflowInput(fsm, new(TestData)),
		},
	}

	fsm.AddInitialState(fsm.DefaultCompleteState())
	fsm.Init()
	outcome := fsm.completeState.Decider(ctx, event, new(TestData))

	if len(outcome.Decisions) != 1 {
		t.Fatal(outcome)
	}

	if *outcome.Decisions[0].DecisionType != swf.DecisionTypeCompleteWorkflowExecution {
		t.Fatal(outcome)
	}
}

<<<<<<< HEAD
func TestEntryDecisions(t *testing.T) {
	fsm := testFSM()

	event := swf.HistoryEvent{
		EventID:   I(1),
		EventType: S("WorkflowExecutionStarted"),
		WorkflowExecutionStartedEventAttributes: &swf.WorkflowExecutionStartedEventAttributes{
			Input: S(fsm.Serialize(new(TestData))),
		},
	}

	entryDecisions := func(ctx *FSMContext, h swf.HistoryEvent, data interface{}) []swf.Decision {
		t.Logf("IN ENTRY DECISIONS")
		return []swf.Decision{swf.Decision{
			DecisionType: S(swf.DecisionTypeScheduleActivityTask),
			ScheduleActivityTaskDecisionAttributes: &swf.ScheduleActivityTaskDecisionAttributes{
				ActivityID:   S(testActivityInfo.ActivityID),
				ActivityType: testActivityInfo.ActivityType,
				TaskList:     &swf.TaskList{Name: S("taskList")},
				Input:        S(""),
			},
		}}
	}

	fsm.AddInitialState(&FSMState{
		Name: "InitialState",
		Decider: func(ctx *FSMContext, h swf.HistoryEvent, data interface{}) Outcome {
			t.Logf("IN INITIAL STATE")
			return ctx.Goto("SecondState", data, ctx.EmptyDecisions())
		},
	})

	fsm.AddState(&FSMState{
		Name: "SecondState",
		Decider: func(ctx *FSMContext, h swf.HistoryEvent, data interface{}) Outcome {
			t.Logf("IN SECOND STATE")
			return ctx.Stay(data, ctx.EmptyDecisions())
		},
		EntryDecisions: entryDecisions,
	})

	fsm.Init()

	_, decisions, state, _ := fsm.Tick(
		&swf.DecisionTask{
			Events:                 []swf.HistoryEvent{event},
			PreviousStartedEventID: L(0),
			StartedEventID:         L(1),

			TaskToken: S("token"),
			WorkflowExecution: &swf.WorkflowExecution{
				WorkflowID: S("fii"),
				RunID:      S("run"),
			},
			WorkflowType: &swf.WorkflowType{
				Name:    S("foo"),
				Version: S("1"),
			},
		},
	)

	if len(decisions) != 3 {
		//2 state markers + 1 EntryDecision
		t.Fatal("Not one decision", len(decisions))
	}

	for _, d := range decisions {
		if *d.DecisionType == swf.DecisionTypeRecordMarker {
			continue
		}
		if *d.DecisionType != swf.DecisionTypeScheduleActivityTask {
			t.Fatal("not activity")
		}
	}

	if state.StateName != "SecondState" {
		t.Fatal("not SecondState", state.StateName)
	}
=======
func TestFailState(t *testing.T) {
	fsm := testFSM()

	ctx := testContext(fsm)

	event := &swf.HistoryEvent{
		EventId:   I(1),
		EventType: S("WorkflowExecutionStarted"),
		WorkflowExecutionStartedEventAttributes: &swf.WorkflowExecutionStartedEventAttributes{
			Input: StartFSMWorkflowInput(fsm, new(TestData)),
		},
	}

	fsm.AddInitialState(fsm.DefaultFailedState())
	fsm.Init()
	outcome := fsm.failedState.Decider(ctx, event, new(TestData))

	if len(outcome.Decisions) != 1 {
		t.Fatal(outcome)
	}

	if *outcome.Decisions[0].DecisionType != swf.DecisionTypeFailWorkflowExecution {
		t.Fatal(outcome)
	}
}

func TestSerializationInterface(t *testing.T) {
	f := func(s Serialization) {

	}

	f(&FSM{})
	f(&FSMContext{})
}

func TestTaskReady(t *testing.T) {
	f := testFSM()
	prevStarted := testHistoryEvent(1, swf.EventTypeDecisionTaskStarted)
	missed := testHistoryEvent(2, swf.EventTypeWorkflowExecutionSignaled)
	missed.WorkflowExecutionSignaledEventAttributes = &swf.WorkflowExecutionSignaledEventAttributes{SignalName: S("Important")}
	state := testHistoryEvent(3, swf.EventTypeMarkerRecorded)
	state.MarkerRecordedEventAttributes = &swf.MarkerRecordedEventAttributes{MarkerName: S(StateMarker)}
	correlator := testHistoryEvent(4, swf.EventTypeMarkerRecorded)
	correlator.MarkerRecordedEventAttributes = &swf.MarkerRecordedEventAttributes{MarkerName: S(CorrelatorMarker)}
	task := testDecisionTask(1, []*swf.HistoryEvent{correlator, state})
	if f.taskReady(task) {
		t.Fatal("task signaled ready, and events were missed")
	}
	task.Events = append(task.Events, missed, prevStarted)
	if !f.taskReady(task) {
		t.Fatal("task not signaled ready, but state correlator and prevStarted were present")
	}
}

func TestStasher(t *testing.T) {

	mapIn := make(map[string]interface{})
	stasher := NewStasher(mapIn)
	buf := stasher.Stash(mapIn)
	stasher.Unstash(buf, &mapIn)

	in := &TestData{
		States: []string{"test123"},
	}

	stasher = NewStasher(&TestData{})
	//make a second to verify gob.Register doesnt panic on dupes.
	stasher = NewStasher(&TestData{})

	buf = stasher.Stash(in)

	out := &TestData{}
	stasher.Unstash(buf, out)

	if out.States[0] != "test123" {
		t.Fatal("bad stasher")
	}

}

func TestInitWhenTaskErrorHandlerNotSetExpectsDefaultUsed(t *testing.T) {
	// arrange
	f := testFSM()
	f.AddInitialState(f.DefaultCompleteState())

	// act
	f.Init()

	// assert
	assert.Equal(t, reflect.ValueOf(f.DefaultTaskErrorHandler).Pointer(), reflect.ValueOf(f.TaskErrorHandler).Pointer(),
		"Expected TaskErrorHandler to default to the DefaultTaskErrorHandler upon Init() if none is set")
}

func TestInitWhenTaskErrorHandlerSetExpectsSetFuncUsed(t *testing.T) {
	// arrange
	f := testFSM()
	f.AddInitialState(f.DefaultCompleteState())
	expectedHandler := func(decisionTask *swf.PollForDecisionTaskOutput, err error) {}
	f.TaskErrorHandler = expectedHandler

	// act
	f.Init()

	// assert
	assert.Equal(t, reflect.ValueOf(expectedHandler).Pointer(), reflect.ValueOf(f.TaskErrorHandler).Pointer(),
		"Expected FSM to use the set handler after Init()")
}

func TestInitWhenDecisionInterceptorNotSetExpectsSomeDefaultUsed(t *testing.T) {
	// arrange
	f := testFSM()
	f.AddInitialState(f.DefaultCompleteState())

	// act
	f.Init()

	// assert
	assert.NotNil(t, f.DecisionInterceptor,
		"Expected DecisionInterceptor to be non-nil after Init() even if none is set")
}

func TestInitWhenDecisionInterceptorSetExpectsSetInterceptorUsed(t *testing.T) {
	// arrange
	f := testFSM()
	f.AddInitialState(f.DefaultCompleteState())
	expectedInterceptor := &FuncInterceptor{}
	f.DecisionInterceptor = expectedInterceptor

	// act
	f.Init()

	// assert
	assert.Equal(t, expectedInterceptor, f.DecisionInterceptor,
		"Expected DecisionInterceptor to use the set interceptor after Init()")
}

func TestDefaultDecisionInterceptorExpectsCloseDecisionsDedupedMovedAndPrioritized(t *testing.T) {
	// arrange
	f := testFSM()
	f.AddInitialState(f.DefaultCompleteState())
	outcome := &Outcome{
		State:     "state",
		Data:      "data",
		Decisions: []*swf.Decision{timerDecision(), completeDecision(), completeDecision(), cancelDecision(), cancelDecision(), failDecision(), failDecision(), timerDecision()},
	}
	interceptor := f.DefaultDecisionInterceptor()

	// act
	interceptor.AfterDecision(nil, interceptorTestContext(), outcome)

	// assert
	assert.Len(t, outcome.Decisions, 3, "Expected outcome to have 3 decisions after deduping"+
		" and prioritization because all 'completes', 'cancels', and duplicates should have been removed")
	assert.Equal(t, []*swf.Decision{timerDecision(), timerDecision(), failDecision()},
		outcome.Decisions, "Expected a single highest priority close decision to be at the end of the decision list and other decisions to be retained.")
}

func TestHandleDecisionTaskWhenTickErrorsExpectsTaskErrorHandlerCalled(t *testing.T) {
	// arrange
	f := testFSM()
	f.AddInitialState(f.DefaultCompleteState())
	handlerCalled := false
	expectedHandler := func(decisionTask *swf.PollForDecisionTaskOutput, err error) {
		handlerCalled = true
	}
	f.TaskErrorHandler = expectedHandler
	events := []*swf.HistoryEvent{
		&swf.HistoryEvent{EventType: S("DecisionTaskStarted"), EventId: I(3)},
		&swf.HistoryEvent{EventType: S("DecisionTaskScheduled"), EventId: I(2)},
	}
	decisionTask := testDecisionTask(1, events)
	f.Init()
	f.AllowPanics = false

	// act
	f.handleDecisionTask(decisionTask)

	// assert
	assert.True(t, handlerCalled, "Expected handler called because Tick errored")
}

func TestHandleDecisionTaskWhenRespondingToSWFErrorsExpectsTaskErrorHandlerCalled(t *testing.T) {
	// arrange
	f := testFSM()
	f.AddInitialState(f.DefaultCompleteState())

	handlerCalled := false
	expectedHandler := func(decisionTask *swf.PollForDecisionTaskOutput, err error) {
		handlerCalled = true
	}
	f.TaskErrorHandler = expectedHandler

	events := []*swf.HistoryEvent{
		&swf.HistoryEvent{EventType: S("DecisionTaskStarted"), EventId: I(3)},
		&swf.HistoryEvent{EventType: S("DecisionTaskScheduled"), EventId: I(2)},
		EventFromPayload(1, &swf.WorkflowExecutionStartedEventAttributes{
			Input: StartFSMWorkflowInput(f, new(TestData)),
		}),
	}
	decisionTask := testDecisionTask(0, events)

	f.AllowPanics = false
	mockSWFAPI := &mocks.SWFAPI{}
	expectedError := errors.New("Some SWF error")
	mockSWFAPI.MockOn_RespondDecisionTaskCompleted(mock.Anything).Return(nil, expectedError)
	f.SWF = mockSWFAPI

	// act
	f.Init()
	f.handleDecisionTask(decisionTask)

	// assert
	assert.True(t, handlerCalled, "Expected handler called because RespondDecisionTaskCompleted errored")
}

func TestHandleDecisionTaskReplicationErrorsExpectsTaskErrorHandlerCalled(t *testing.T) {
	// arrange
	f := testFSM()
	f.AddInitialState(f.DefaultCompleteState())

	handlerCalled := false
	expectedHandler := func(decisionTask *swf.PollForDecisionTaskOutput, err error) {
		handlerCalled = true
	}
	f.TaskErrorHandler = expectedHandler

	events := []*swf.HistoryEvent{
		&swf.HistoryEvent{EventType: S("DecisionTaskStarted"), EventId: I(3)},
		&swf.HistoryEvent{EventType: S("DecisionTaskScheduled"), EventId: I(2)},
		EventFromPayload(1, &swf.WorkflowExecutionStartedEventAttributes{
			Input: StartFSMWorkflowInput(f, new(TestData)),
		}),
	}
	decisionTask := testDecisionTask(0, events)

	f.AllowPanics = false
	mockSWFAPI := &mocks.SWFAPI{}
	mockSWFAPI.MockOn_RespondDecisionTaskCompleted(mock.Anything).Return(nil, nil)
	f.SWF = mockSWFAPI
	f.ReplicationHandler = func(*FSMContext, *swf.PollForDecisionTaskOutput, *swf.RespondDecisionTaskCompletedInput, *SerializedState) error {
		return errors.New("Some replication error")
	}

	// act
	f.Init()
	f.handleDecisionTask(decisionTask)

	// assert
	assert.True(t, handlerCalled, "Expected handler called because there was a replication error")
}

func TestHandleDecisionTaskWhenNoErrorsExpectsTaskErrorHandlerNotCalled(t *testing.T) {
	// arrange
	f := testFSM()
	f.AddInitialState(f.DefaultCompleteState())

	handlerCalled := false
	expectedHandler := func(decisionTask *swf.PollForDecisionTaskOutput, err error) {
		handlerCalled = true
	}
	f.TaskErrorHandler = expectedHandler

	events := []*swf.HistoryEvent{
		&swf.HistoryEvent{EventType: S("DecisionTaskStarted"), EventId: I(3)},
		&swf.HistoryEvent{EventType: S("DecisionTaskScheduled"), EventId: I(2)},
		EventFromPayload(1, &swf.WorkflowExecutionStartedEventAttributes{
			Input: StartFSMWorkflowInput(f, new(TestData)),
		}),
	}
	decisionTask := testDecisionTask(0, events)

	mockSWFAPI := &mocks.SWFAPI{}
	mockSWFAPI.MockOn_RespondDecisionTaskCompleted(mock.Anything).Return(nil, nil)
	f.SWF = mockSWFAPI
	f.ReplicationHandler = func(*FSMContext, *swf.PollForDecisionTaskOutput, *swf.RespondDecisionTaskCompletedInput, *SerializedState) error {
		return nil
	}

	// act
	f.Init()
	f.handleDecisionTask(decisionTask)

	// assert
	assert.False(t, handlerCalled, "Expected handler not called because nothing errored")
>>>>>>> 3685d48b
}

func testFSM() *FSM {
	fsm := &FSM{
		Name:             "test-fsm",
		DataType:         TestData{},
		Serializer:       JSONStateSerializer{},
		SystemSerializer: JSONStateSerializer{},
		AllowPanics:      true,
	}
	return fsm
}

func testContext(fsm *FSM) *FSMContext {
	return NewFSMContext(
		fsm,
		swf.WorkflowType{Name: S("test-workflow"), Version: S("1")},
		swf.WorkflowExecution{WorkflowId: S("test-workflow-1"), RunId: S("123123")},
		&EventCorrelator{Serializer: JSONStateSerializer{}},
		"InitialState", &TestData{}, 0,
	)
}

func testDecisionTask(prevStarted int, events []*swf.HistoryEvent) *swf.PollForDecisionTaskOutput {

	d := &swf.PollForDecisionTaskOutput{
		Events:                 events,
		PreviousStartedEventId: I(prevStarted),
		StartedEventId:         I(prevStarted + len(events)),
		WorkflowExecution:      testWorkflowExecution,
		WorkflowType:           testWorkflowType,
	}
	for i, e := range d.Events {
		if e.EventId == nil {
			e.EventId = L(*d.StartedEventId - int64(i))
		}
		e.EventTimestamp = aws.Time(time.Unix(0, 0))
		d.Events[i] = e
	}
	return d
}

func testHistoryEvent(eventId int, eventType string) *swf.HistoryEvent {
	return &swf.HistoryEvent{
		EventId:   I(eventId),
		EventType: S(eventType),
	}
}

var testWorkflowExecution = &swf.WorkflowExecution{WorkflowId: S("workflow-id"), RunId: S("run-id")}
var testWorkflowType = &swf.WorkflowType{Name: S("workflow-name"), Version: S("workflow-version")}<|MERGE_RESOLUTION|>--- conflicted
+++ resolved
@@ -459,7 +459,7 @@
 	resp := testDecisionTask(4, []*swf.HistoryEvent{&swf.HistoryEvent{
 		EventType: S(swf.EventTypeWorkflowExecutionStarted),
 		WorkflowExecutionStartedEventAttributes: &swf.WorkflowExecutionStartedEventAttributes{
-			Input: S(serializedState),
+			Input:                   S(serializedState),
 			ContinuedExecutionRunId: S("someRunId"),
 		},
 	}})
@@ -535,24 +535,23 @@
 	}
 }
 
-<<<<<<< HEAD
 func TestEntryDecisions(t *testing.T) {
 	fsm := testFSM()
 
-	event := swf.HistoryEvent{
-		EventID:   I(1),
+	event := &swf.HistoryEvent{
+		EventId:   I(1),
 		EventType: S("WorkflowExecutionStarted"),
 		WorkflowExecutionStartedEventAttributes: &swf.WorkflowExecutionStartedEventAttributes{
 			Input: S(fsm.Serialize(new(TestData))),
 		},
 	}
 
-	entryDecisions := func(ctx *FSMContext, h swf.HistoryEvent, data interface{}) []swf.Decision {
+	entryDecisions := func(ctx *FSMContext, h *swf.HistoryEvent, data interface{}) []*swf.Decision {
 		t.Logf("IN ENTRY DECISIONS")
-		return []swf.Decision{swf.Decision{
+		return []*swf.Decision{&swf.Decision{
 			DecisionType: S(swf.DecisionTypeScheduleActivityTask),
 			ScheduleActivityTaskDecisionAttributes: &swf.ScheduleActivityTaskDecisionAttributes{
-				ActivityID:   S(testActivityInfo.ActivityID),
+				ActivityId:   S(testActivityInfo.ActivityId),
 				ActivityType: testActivityInfo.ActivityType,
 				TaskList:     &swf.TaskList{Name: S("taskList")},
 				Input:        S(""),
@@ -562,7 +561,7 @@
 
 	fsm.AddInitialState(&FSMState{
 		Name: "InitialState",
-		Decider: func(ctx *FSMContext, h swf.HistoryEvent, data interface{}) Outcome {
+		Decider: func(ctx *FSMContext, h *swf.HistoryEvent, data interface{}) Outcome {
 			t.Logf("IN INITIAL STATE")
 			return ctx.Goto("SecondState", data, ctx.EmptyDecisions())
 		},
@@ -570,7 +569,7 @@
 
 	fsm.AddState(&FSMState{
 		Name: "SecondState",
-		Decider: func(ctx *FSMContext, h swf.HistoryEvent, data interface{}) Outcome {
+		Decider: func(ctx *FSMContext, h *swf.HistoryEvent, data interface{}) Outcome {
 			t.Logf("IN SECOND STATE")
 			return ctx.Stay(data, ctx.EmptyDecisions())
 		},
@@ -580,15 +579,15 @@
 	fsm.Init()
 
 	_, decisions, state, _ := fsm.Tick(
-		&swf.DecisionTask{
-			Events:                 []swf.HistoryEvent{event},
-			PreviousStartedEventID: L(0),
-			StartedEventID:         L(1),
+		&swf.PollForDecisionTaskOutput{
+			Events:                 []*swf.HistoryEvent{event},
+			PreviousStartedEventId: L(0),
+			StartedEventId:         L(1),
 
 			TaskToken: S("token"),
 			WorkflowExecution: &swf.WorkflowExecution{
-				WorkflowID: S("fii"),
-				RunID:      S("run"),
+				WorkflowId: S("fii"),
+				RunId:      S("run"),
 			},
 			WorkflowType: &swf.WorkflowType{
 				Name:    S("foo"),
@@ -614,7 +613,8 @@
 	if state.StateName != "SecondState" {
 		t.Fatal("not SecondState", state.StateName)
 	}
-=======
+}
+
 func TestFailState(t *testing.T) {
 	fsm := testFSM()
 
@@ -899,7 +899,6 @@
 
 	// assert
 	assert.False(t, handlerCalled, "Expected handler not called because nothing errored")
->>>>>>> 3685d48b
 }
 
 func testFSM() *FSM {
