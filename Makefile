GO_PACKAGES := $(shell go list ./... | sed 's_github.com/sclasen/swfsm_._')


all: build

travis: dependencies tidy test

install:
	 go install ./...

forego:
	go get github.com/ddollar/forego

test: install
	go test ./...

test-aws: install forego
	forego run go test

tidy:
	go get code.google.com/p/go.tools/cmd/goimports
	test -z "$$(goimports -l -d $(GO_PACKAGES) | tee /dev/stderr)"

lint:
	test -z "$$(golint ./... | tee /dev/stderr)"
	go vet ./...


imports:
	go get github.com/golang/lint/golint
	goimports -w .

fmt:
	go fmt ./...

ready: fmt imports tidy

dependencies:
	go get code.google.com/p/goprotobuf/proto
	go get github.com/awslabs/aws-sdk-go/aws
	go get github.com/awslabs/aws-sdk-go/gen/kinesis
	go get github.com/awslabs/aws-sdk-go/gen/swf
<<<<<<< HEAD
	go get github.com/juju/errors
	go get code.google.com/p/go-uuid/uuid
=======
	go get code.google.com/p/go-uuid/uuid
	go get github.com/juju/errors
>>>>>>> 7ae1ee75
<|MERGE_RESOLUTION|>--- conflicted
+++ resolved
@@ -40,10 +40,6 @@
 	go get github.com/awslabs/aws-sdk-go/aws
 	go get github.com/awslabs/aws-sdk-go/gen/kinesis
 	go get github.com/awslabs/aws-sdk-go/gen/swf
-<<<<<<< HEAD
 	go get github.com/juju/errors
 	go get code.google.com/p/go-uuid/uuid
-=======
-	go get code.google.com/p/go-uuid/uuid
-	go get github.com/juju/errors
->>>>>>> 7ae1ee75
+	go get github.com/juju/errors